from __future__ import absolute_import

import ctypes
import scipy as sp
import torch as th
from torch.utils import dlpack

from .._ffi.base import _LIB, check_call, c_array
from .._ffi.runtime_ctypes import TVMType, TVMContext, TVMArray
from .._ffi.runtime_ctypes import TypeCode, tvm_shape_index_t
from .. import ndarray as nd

# Tensor types
Tensor = th.Tensor
SparseTensor = th.sparse.FloatTensor

# Data types
float16 = th.float16
float32 = th.float32
float64 = th.float64
uint8 = th.uint8
int8 = th.int8
int16 = th.int16
int32 = th.int32
int64 = th.int64

# Operators
tensor = th.tensor
sparse_tensor = th.sparse.FloatTensor
sum = th.sum
max = th.max
abs = th.abs
all = lambda x: x.byte().all()
stack = th.stack

def astype(a, ty):
    return a.type(ty)

<<<<<<< HEAD
def asnumpy(a):
    return a.cpu().numpy()

def from_numpy(np_data):
    return th.from_numpy(np_data)

def from_scipy_sparse(x):
    x_coo = x.tocoo()
    row = th.LongTensor(x_coo.row)
    col = th.LongTensor(x_coo.col)
    idx = th.stack([row, col])
    dat = th.FloatTensor(x_coo.data)
    return th.sparse.FloatTensor(idx, dat, x_coo.shape)

def to_scipy_sparse(x):
    x_cpu = x.cpu()
    idx = x._indices()
    row, col = idx.chunk(2, 0)
    row = row.squeeze(0).numpy()
    col = col.squeeze(0).numpy()
    dat = x._values().numpy()
    return sp.sparse.coo_matrix((dat, (row, col)), shape=x.shape)

def pack(tensors, dim=0):
    return th.cat(tensors, dim)
=======
def pack(tensors):
    return th.cat(tensors)
>>>>>>> 7603b8c3

def unpack(x, indices_or_sections=1):
    return th.split(x, indices_or_sections)

def shape(x):
    return x.shape

def dtype(x):
    return x.dtype

<<<<<<< HEAD
def item(x):
    return x.item()
=======
def asnumpy(a):
    return a.cpu().numpy()
>>>>>>> 7603b8c3

unique = th.unique

def gather_row(data, row_index):
    return th.index_select(data, 0, row_index)

def scatter_row(data, row_index, value):
    return data.index_copy(0, row_index, value)

def broadcast_to(x, to_array):
    return x + th.zeros_like(to_array)

nonzero = th.nonzero
squeeze = th.squeeze
unsqueeze = th.unsqueeze
reshape = th.reshape
zeros = th.zeros
ones = th.ones
zeros = th.zeros
spmm = th.spmm
sort = th.sort
arange = th.arange
mul = th.mul

def to_context(arr, ctx):
    if ctx is None:
        return arr
    elif ctx.device_type == TVMContext.STR2MASK['cuda']:
        th.cuda.set_device(ctx.device_id)
        return arr.cuda()
    elif ctx.device_type == TVMContext.STR2MASK['cpu']:
        return arr.cpu()
    else:
        raise RuntimeError('Invalid context', ctx)

def get_context(arr):
    if arr.device.type == 'cpu':
        return TVMContext(TVMContext.STR2MASK['cpu'], 0)
    else:
        return TVMContext(
                TVMContext.STR2MASK[arr.device.type], arr.device.index)

def _typestr(arr_dtype):
    if arr_dtype in (th.float16, th.half):
        return 'float16'
    elif arr_dtype in (th.float32, th.float):
        return 'float32'
    elif arr_dtype in (th.float64, th.double):
        return 'float64'
    elif arr_dtype in (th.int16, th.short):
        return 'int16'
    elif arr_dtype in (th.int32, th.int):
        return 'int32'
    elif arr_dtype in (th.int64, th.long):
        return 'int64'
    elif arr_dtype == th.int8:
        return 'int8'
    elif arr_dtype == th.uint8:
        return 'uint8'
    else:
        raise RuntimeError('Unsupported data type:', arr_dtype)

def zerocopy_to_dlpack(arr):
    """Return a dlpack compatible array using zero copy."""
    return dlpack.to_dlpack(arr)

def zerocopy_from_dlpack(dlpack_arr):
    """Return a tensor using zero copy."""
    return dlpack.from_dlpack(dlpack_arr)

def zerocopy_to_numpy(arr):
    """Return a numpy array that shares the data."""
    # TODO(minjie): zero copy
    return arr.numpy()

def zerocopy_from_numpy(np_data):
    """Return a tensor that shares the numpy data."""
    return th.from_numpy(np_data)

    '''
    data = arr_data
    assert data.is_contiguous()
    arr = TVMArray()
    shape = c_array(tvm_shape_index_t, tuple(data.shape))
    arr.data = ctypes.cast(data.data_ptr(), ctypes.c_void_p)
    arr.shape = shape
    arr.strides = None
    arr.dtype = TVMType(_typestr(data.dtype))
    arr.ndim = len(shape)
    arr.ctx = get_context(data)
    return arr
    '''<|MERGE_RESOLUTION|>--- conflicted
+++ resolved
@@ -36,7 +36,6 @@
 def astype(a, ty):
     return a.type(ty)
 
-<<<<<<< HEAD
 def asnumpy(a):
     return a.cpu().numpy()
 
@@ -62,10 +61,6 @@
 
 def pack(tensors, dim=0):
     return th.cat(tensors, dim)
-=======
-def pack(tensors):
-    return th.cat(tensors)
->>>>>>> 7603b8c3
 
 def unpack(x, indices_or_sections=1):
     return th.split(x, indices_or_sections)
@@ -76,13 +71,8 @@
 def dtype(x):
     return x.dtype
 
-<<<<<<< HEAD
 def item(x):
     return x.item()
-=======
-def asnumpy(a):
-    return a.cpu().numpy()
->>>>>>> 7603b8c3
 
 unique = th.unique
 
